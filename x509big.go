// Copyright 2009 The Go Authors. All rights reserved.
// Use of this source code is governed by a BSD-style
// license that can be found in the LICENSE file.

package x509big

import (
  "bytes"
  "crypto/x509"
  "crypto/x509/pkix"
  "encoding/asn1"
  "errors"
  "math/big"
)

var bigOne = big.NewInt(1)

type publicKeyInfo struct {
    Raw       asn1.RawContent
    Algorithm pkix.AlgorithmIdentifier
    PublicKey asn1.BitString
}

<<<<<<< HEAD
// a big public key type
=======
// A big.Int public key type
>>>>>>> d6d673d5
type BigPublicKey struct {
  N *big.Int
  E *big.Int
}

// a big private key type
type BigPrivateKey struct {
        PublicKey BigPublicKey  // public part.
        D         *big.Int      // private exponent
        Primes    []*big.Int    // prime factors of N, has >= 2 elements.

        // Precomputed contains precomputed values that speed up private
        // operations, if available.
        Precomputed PrecomputedValues
}

// directly taken from standard library rsa.PrecomputedValues
type PrecomputedValues struct {
  Dp, Dq *big.Int // D mod (P-1) (or mod Q-1)
  Qinv   *big.Int // Q^-1 mod P

  // CRTValues is used for the 3rd and subsequent primes. Due to a
  // historical accident, the CRT for the first two primes is handled
  // differently in PKCS#1 and interoperability is sufficiently
  // important that we mirror this.
  CRTValues []CRTValue
}

// CRTValue contains the precomputed Chinese remainder theorem values.
// directly taken from standard library rsa.CRTValues
type CRTValue struct {
  Exp   *big.Int // D mod (prime-1).
  Coeff *big.Int // R·Coeff ≡ 1 mod Prime.
  R     *big.Int // product of primes prior to this (inc p and q).
}

type pkcs1AdditionalRSAPrime struct {
    Prime *big.Int
  
    // We ignore these values because rsa will calculate them.
    Exp   *big.Int
    Coeff *big.Int
  }

// pkcs1BigPrivateKey is a structure which mirrors the PKCS#1 ASN.1 for a RSA private key.
type pkcs1BigPrivateKey struct {
  Version int
  N       *big.Int
  E       *big.Int
  D       *big.Int
  P       *big.Int
  Q       *big.Int
  // We ignore these values, if present, because rsa will calculate them.
  Dp   *big.Int `asn1:"optional"`
  Dq   *big.Int `asn1:"optional"`
  Qinv *big.Int `asn1:"optional"`

  AdditionalPrimes []pkcs1AdditionalRSAPrime `asn1:"optional,omitempty"`
}

// ParseBigPKIXPublicKey parses a DER encoded public key. These values are
// typically found in PEM blocks with "BEGIN PUBLIC KEY".
<<<<<<< HEAD
// Taken from the standard library so we can return a big PublicKey
=======
// Taken from the standard library so we can return a BigPublicKey
>>>>>>> d6d673d5
func ParseBigPKIXPublicKey(derBytes []byte) (pub interface{}, err error) {
  var pki publicKeyInfo
  if rest, err := asn1.Unmarshal(derBytes, &pki); err != nil {
    return nil, err
  } else if len(rest) != 0 {
    return nil, errors.New("x509big: trailing data after ASN.1 of public-key")
  }
  algo := getPublicKeyAlgorithmFromOID(pki.Algorithm.Algorithm)
  if algo == x509.UnknownPublicKeyAlgorithm {
    return nil, errors.New("x509big: unknown public key algorithm")
  }
  return parsePublicKey(algo, &pki)
}

// Taken from standard library
var (
  oidPublicKeyRSA   = asn1.ObjectIdentifier{1, 2, 840, 113549, 1, 1, 1}
  oidPublicKeyDSA   = asn1.ObjectIdentifier{1, 2, 840, 10040, 4, 1}
  oidPublicKeyECDSA = asn1.ObjectIdentifier{1, 2, 840, 10045, 2, 1}
)

// Taken from standard library
func getPublicKeyAlgorithmFromOID(oid asn1.ObjectIdentifier) x509.PublicKeyAlgorithm {
  switch {
  case oid.Equal(oidPublicKeyRSA):
    return x509.RSA
  case oid.Equal(oidPublicKeyDSA):
    return x509.DSA
  case oid.Equal(oidPublicKeyECDSA):
    return x509.ECDSA
  }
  return x509.UnknownPublicKeyAlgorithm
}

// Taken from standard library, removed DSA, ECDSA support and added BigPublicKey support
func parsePublicKey(algo x509.PublicKeyAlgorithm, keyData *publicKeyInfo) (interface{}, error) {
  asn1Data := keyData.PublicKey.RightAlign()
  switch algo {
  case x509.RSA:
    // RSA public keys must have a NULL in the parameters
    // (https://tools.ietf.org/html/rfc3279#section-2.3.1).
    if !bytes.Equal(keyData.Algorithm.Parameters.FullBytes, asn1.NullBytes) {
      return nil, errors.New("x509big: RSA key missing NULL parameters")
    }

    p := new(BigPublicKey)
    rest, err := asn1.Unmarshal(asn1Data, p)
    if err != nil {
      return nil, err
    }
    if len(rest) != 0 {
      return nil, errors.New("x509big: trailing data after RSA public key")
    }

    if p.N.Sign() <= 0 {
      return nil, errors.New("x509big: RSA modulus is not a positive number")
    }
    if p.E.Sign() <= 0 {
      return nil, errors.New("x509big: RSA public exponent is not a positive number")
    }

    pub := &BigPublicKey{
      E: p.E,
      N: p.N,
    }

    return pub, nil
  case x509.DSA:
    return nil,errors.New("x509big: DSA Public Keys not supported")
  case x509.ECDSA:
    return nil,errors.New("x509big: ECDSA Public Keys not supported")
  default:
    return nil, nil
  }
}

// MarshalPKCS1PrivateKey converts a big private key to ASN.1 DER encoded form.
// Taken from the standard library
func MarshalPKCS1BigPrivateKey(key *BigPrivateKey) []byte {
  key.precompute()

  version := 0
  if len(key.Primes) > 2 {
    version = 1
  }

  priv := pkcs1BigPrivateKey{
    Version: version,
    N:       key.PublicKey.N,
    E:       key.PublicKey.E,
    D:       key.D,
    P:       key.Primes[0],
    Q:       key.Primes[1],
    Dp:      key.Precomputed.Dp,
    Dq:      key.Precomputed.Dq,
    Qinv:    key.Precomputed.Qinv,
  }

  priv.AdditionalPrimes = make([]pkcs1AdditionalRSAPrime, len(key.Precomputed.CRTValues))
  for i, values := range key.Precomputed.CRTValues {
    priv.AdditionalPrimes[i].Prime = key.Primes[2+i]
    priv.AdditionalPrimes[i].Exp = values.Exp
    priv.AdditionalPrimes[i].Coeff = values.Coeff
  }

  b, _ := asn1.Marshal(priv)
  return b
}

// Precompute performs some calculations that speed up private key operations
// in the future. Taken from the standard library rsa.Precompute
func (priv *BigPrivateKey) precompute() {
  if priv.Precomputed.Dp != nil {
    return
  }

  priv.Precomputed.Dp = new(big.Int).Sub(priv.Primes[0], bigOne)
  priv.Precomputed.Dp.Mod(priv.D, priv.Precomputed.Dp)

  priv.Precomputed.Dq = new(big.Int).Sub(priv.Primes[1], bigOne)
  priv.Precomputed.Dq.Mod(priv.D, priv.Precomputed.Dq)

  priv.Precomputed.Qinv = new(big.Int).ModInverse(priv.Primes[1], priv.Primes[0])

  r := new(big.Int).Mul(priv.Primes[0], priv.Primes[1])
  priv.Precomputed.CRTValues = make([]CRTValue, len(priv.Primes)-2)
  for i := 2; i < len(priv.Primes); i++ {
    prime := priv.Primes[i]
    values := &priv.Precomputed.CRTValues[i-2]

    values.Exp = new(big.Int).Sub(prime, bigOne)
    values.Exp.Mod(priv.D, values.Exp)

    values.R = new(big.Int).Set(r)
    values.Coeff = new(big.Int).ModInverse(r, prime)

    r.Mul(r, prime)
  }
}<|MERGE_RESOLUTION|>--- conflicted
+++ resolved
@@ -21,11 +21,7 @@
     PublicKey asn1.BitString
 }
 
-<<<<<<< HEAD
-// a big public key type
-=======
 // A big.Int public key type
->>>>>>> d6d673d5
 type BigPublicKey struct {
   N *big.Int
   E *big.Int
@@ -88,11 +84,7 @@
 
 // ParseBigPKIXPublicKey parses a DER encoded public key. These values are
 // typically found in PEM blocks with "BEGIN PUBLIC KEY".
-<<<<<<< HEAD
-// Taken from the standard library so we can return a big PublicKey
-=======
 // Taken from the standard library so we can return a BigPublicKey
->>>>>>> d6d673d5
 func ParseBigPKIXPublicKey(derBytes []byte) (pub interface{}, err error) {
   var pki publicKeyInfo
   if rest, err := asn1.Unmarshal(derBytes, &pki); err != nil {
